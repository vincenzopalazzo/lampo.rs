//! Logging module.
///
/// Credit to https://github.com/vincenzopalazzo/nakamoto/blob/master/node/src/logger.rs
use std::io;
use std::path::PathBuf;
use std::str::FromStr;
use std::time::SystemTime;
// FIXME: this is not async we should modify it
use std::fs::File;

use chrono::prelude::*;
use colored::*;

pub use log::{Level, Log, Metadata, Record, SetLoggerError};

struct Logger {
    level: Level,
    file: Option<File>,
}

impl Log for Logger {
    fn enabled(&self, metadata: &Metadata) -> bool {
        metadata.level() <= self.level
    }

    fn log(&self, record: &Record) {
        if self.enabled(record.metadata()) {
            let target = record.target();

            if let Some(ref file) = self.file {
                write(record, target, file);
            } else {
                write(record, target, io::stdout());
            }

            fn write(record: &log::Record, target: &str, mut stream: impl io::Write) {
                let message = format!(
                    "{} {} {}. [{}:{}]",
                    record.level(),
                    target.bold(),
                    record.args(),
                    record.file().unwrap_or_default(),
                    record.line().unwrap_or_default(),
                );
                let message = match record.level() {
                    Level::Error => message.red(),
                    Level::Warn => message.yellow(),
                    Level::Info => message.normal(),
                    Level::Debug => message.dimmed(),
                    Level::Trace => message.cyan().dimmed(),
                };
                let utc_time: DateTime<Utc> = DateTime::from(SystemTime::now());
                let colored_string = utc_time
                    .to_rfc3339_opts(SecondsFormat::Millis, true)
                    .white();

<<<<<<< HEAD
                writeln!(stream, "{} {}", colored_string, message,).expect("write shouldn't fail");
=======
                writeln!(
                    stream,
                    "{} {}",
                    DateTime::<Utc>::from(SystemTime::now())
                        .to_rfc3339_opts(SecondsFormat::Millis, true)
                        .white(),
                    message,
                )
                .expect("write shouldn't fail");
>>>>>>> 0c0ed83d
            }
        }
    }

    fn flush(&self) {}
}

/// Initialize a new logger.
pub fn init(level: &str, file: Option<PathBuf>) -> anyhow::Result<()> {
    let file = if let Some(path) = file {
        Some(File::create(path)?)
    } else {
        None
    };
    let level = Level::from_str(level).map_err(|err| anyhow::anyhow!("{err}"))?;
    let logger = Logger { level, file };

    log::set_boxed_logger(Box::new(logger)).map_err(|err| anyhow::anyhow!("{err}"))?;
    log::set_max_level(level.to_level_filter());

    Ok(())
}<|MERGE_RESOLUTION|>--- conflicted
+++ resolved
@@ -54,9 +54,6 @@
                     .to_rfc3339_opts(SecondsFormat::Millis, true)
                     .white();
 
-<<<<<<< HEAD
-                writeln!(stream, "{} {}", colored_string, message,).expect("write shouldn't fail");
-=======
                 writeln!(
                     stream,
                     "{} {}",
@@ -66,7 +63,6 @@
                     message,
                 )
                 .expect("write shouldn't fail");
->>>>>>> 0c0ed83d
             }
         }
     }
